<?xml version="1.0" encoding="UTF-8"?>
<!--
  ~ Copyright 2014 Higher Frequency Trading
  ~
  ~ http://www.higherfrequencytrading.com
  ~
  ~ Licensed under the Apache License, Version 2.0 (the "License");
  ~ you may not use this file except in compliance with the License.
  ~ You may obtain a copy of the License at
  ~
  ~ http://www.apache.org/licenses/LICENSE-2.0
  ~
  ~ Unless required by applicable law or agreed to in writing, software
  ~ distributed under the License is distributed on an "AS IS" BASIS,
  ~ WITHOUT WARRANTIES OR CONDITIONS OF ANY KIND, either express or implied.
  ~ See the License for the specific language governing permissions and
  ~ limitations under the License.
  -->

<project xmlns:xsi="http://www.w3.org/2001/XMLSchema-instance"
         xmlns="http://maven.apache.org/POM/4.0.0"
         xsi:schemaLocation="http://maven.apache.org/POM/4.0.0 http://maven.apache.org/xsd/maven-4.0.0.xsd">
    <modelVersion>4.0.0</modelVersion>
    <packaging>pom</packaging>

    <parent>
        <groupId>net.openhft</groupId>
        <artifactId>java-parent-pom</artifactId>
        <version>1.1.2</version>
        <relativePath/>
    </parent>

    <artifactId>chronicle-demo</artifactId>

    <name>OpenHFT/Chronicle-Queue/chronicle-demo</name>
    <version>3.2.6-SNAPSHOT</version>
    <description>Demo Processing Engine</description>

    <dependencyManagement>
        <dependencies>

            <dependency>
                <groupId>net.openhft</groupId>
                <artifactId>third-party-bom</artifactId>
                <type>pom</type>
                <version>3.4.8</version>
                <scope>import</scope>
            </dependency>

            <dependency>
                <groupId>net.openhft</groupId>
                <artifactId>chronicle</artifactId>
                <version>${project.version}</version>
            </dependency>

        </dependencies>
    </dependencyManagement>

    <dependencies>
        <dependency>
            <groupId>net.openhft</groupId>
            <artifactId>chronicle</artifactId>
        </dependency>
<<<<<<< HEAD

        <dependency>
            <groupId>org.slf4j</groupId>
            <artifactId>slf4j-simple</artifactId>
        </dependency>

        <dependency>
            <groupId>com.jgoodies</groupId>
            <artifactId>jgoodies-forms</artifactId>
            <version>1.6.0</version>
        </dependency>
=======
>>>>>>> 53bcb43e
    </dependencies>

    <build>
        <plugins>
            <plugin>
                <groupId>org.apache.maven.plugins</groupId>
                <artifactId>maven-compiler-plugin</artifactId>
                <configuration>
                    <compilerArgument>-Xlint:deprecation</compilerArgument>
                    <source>1.7</source>
                    <target>1.7</target>
                    <encoding>UTF-8</encoding>
                </configuration>
            </plugin>
            <plugin>
                <artifactId>maven-assembly-plugin</artifactId>
                <configuration>
                    <archive>
                        <manifest>
                            <mainClass>demo.ChronicleDashboard2</mainClass>
                        </manifest>
                    </archive>
                    <descriptorRefs>
                        <descriptorRef>jar-with-dependencies</descriptorRef>
                    </descriptorRefs>
                </configuration>
            </plugin>
        </plugins>
    </build>
</project><|MERGE_RESOLUTION|>--- conflicted
+++ resolved
@@ -53,6 +53,12 @@
                 <version>${project.version}</version>
             </dependency>
 
+            <dependency>
+                <groupId>org.slf4j</groupId>
+                <artifactId>slf4j-nop</artifactId>
+                <version>1.7.6</version>
+            </dependency>
+
         </dependencies>
     </dependencyManagement>
 
@@ -61,20 +67,10 @@
             <groupId>net.openhft</groupId>
             <artifactId>chronicle</artifactId>
         </dependency>
-<<<<<<< HEAD
-
         <dependency>
             <groupId>org.slf4j</groupId>
-            <artifactId>slf4j-simple</artifactId>
+            <artifactId>slf4j-nop</artifactId>
         </dependency>
-
-        <dependency>
-            <groupId>com.jgoodies</groupId>
-            <artifactId>jgoodies-forms</artifactId>
-            <version>1.6.0</version>
-        </dependency>
-=======
->>>>>>> 53bcb43e
     </dependencies>
 
     <build>
