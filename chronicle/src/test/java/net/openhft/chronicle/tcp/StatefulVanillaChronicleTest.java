/*
 * Copyright 2014 Higher Frequency Trading
 *
 * http://www.higherfrequencytrading.com
 *
 * Licensed under the Apache License, Version 2.0 (the "License");
 * you may not use this file except in compliance with the License.
 * You may obtain a copy of the License at
 *
 * http://www.apache.org/licenses/LICENSE-2.0
 *
 * Unless required by applicable law or agreed to in writing, software
 * distributed under the License is distributed on an "AS IS" BASIS,
 * WITHOUT WARRANTIES OR CONDITIONS OF ANY KIND, either express or implied.
 * See the License for the specific language governing permissions and
 * limitations under the License.
 */

package net.openhft.chronicle.tcp;

import net.openhft.affinity.AffinityLock;
import net.openhft.chronicle.*;
import net.openhft.chronicle.tools.ChronicleTools;
import net.openhft.lang.io.Bytes;
import org.junit.Test;

import java.io.File;
import java.io.IOException;

import static org.junit.Assert.*;

public class StatefulVanillaChronicleTest extends StatefulChronicleTestBase {

    public static class NoOpMappingFunction implements MappingFunction {

        @Override
        public void apply(Bytes from, Bytes to) {
            to.write(from);
        }
    }

    @Test
    public void testReplication1() throws Exception {
        final int RUNS = 100;

        final String sourceBasePath = getVanillaTestPath("-source");
        final String sinkBasePath = getVanillaTestPath("-sink");

        final PortSupplier portSupplier = new PortSupplier();

        final Chronicle source = ChronicleQueueBuilder.vanilla(sourceBasePath)
                .source()
                .bindAddress(0)
                .connectionListener(portSupplier)
                .build();

        final int port = portSupplier.getAndCheckPort();
        final Chronicle sink = ChronicleQueueBuilder.vanilla(sinkBasePath)
                .sink()
                .connectAddress("localhost", port)
                .build();

        try {

            final Thread at = new Thread("th-appender") {
                public void run() {
                    AffinityLock lock = AffinityLock.acquireLock();
                    try {
                        final ExcerptAppender appender = source.createAppender();
                        for (int i = 0; i < RUNS; i++) {
                            appender.startExcerpt();
                            long value = 1000000000 + i;
                            appender.append(value).append(' ');
                            appender.finish();
                        }

                        appender.close();
                    } catch (Exception e) {
                        e.printStackTrace();
                    } finally {
                        lock.release();
                    }
                }
            };

            final Thread tt = new Thread("th-tailer") {
                public void run() {
                    AffinityLock lock = AffinityLock.acquireLock();
                    try {
                        final ExcerptTailer tailer = sink.createTailer();
                        for (int i = 0; i < RUNS; i++) {
                            long value = 1000000000 + i;
                            assertTrue(tailer.nextIndex());
                            long val = tailer.parseLong();

                            assertEquals("i: " + i, value, val);
                            assertEquals("i: " + i, 0, tailer.remaining());
                            tailer.finish();
                        }

                        tailer.close();
                    } catch (Exception e) {
                        e.printStackTrace();
                    } finally {
                        lock.release();
                    }
                }
            };

            at.start();
            tt.start();

            at.join();
            tt.join();
        } finally {
            sink.close();
            sink.clear();

            source.close();
            source.clear();

            assertFalse(new File(sourceBasePath).exists());
            assertFalse(new File(sinkBasePath).exists());
        }
    }





    @Test
    public void testReplicationWithRolling1() throws Exception {
        final int RUNS = 500;

        final String sourceBasePath = getVanillaTestPath("-source");
        final String sinkBasePath = getVanillaTestPath("-sink");

        final Chronicle sourceChronicle = ChronicleQueueBuilder.vanilla(sourceBasePath)
                .entriesPerCycle(1L << 20)
                .cycleLength(1000, false)
                .cycleFormat("yyyyMMddHHmmss")
                .indexBlockSize(16L << 10)
                .build();

        final Chronicle sinkChronicle = ChronicleQueueBuilder.vanilla(sinkBasePath)
                .entriesPerCycle(1L << 20)
                .cycleLength(1000, false)
                .cycleFormat("yyyyMMddHHmmss")
                .indexBlockSize(16L << 10)
                .build();

        final PortSupplier portSupplier = new PortSupplier();

        final Chronicle source = ChronicleQueueBuilder.source(sourceChronicle)
                .bindAddress(0)
                .connectionListener(portSupplier)
                .build();

        final int port = portSupplier.getAndCheckPort();
        final Chronicle sink = ChronicleQueueBuilder.sink(sinkChronicle)
                .connectAddress("localhost", port)
                .build();

        try {
            final Thread at = new Thread("th-appender") {
                public void run() {
                    AffinityLock lock = AffinityLock.acquireLock();
                    try {
                        final ExcerptAppender appender = source.createAppender();
                        for (int i = 0; i < RUNS; i++) {
                            appender.startExcerpt();

                            long value = 1000000000 + i;
                            appender.append(value).append(' ');
                            appender.finish();

                            sleep(10);
                        }

                        appender.close();
                    } catch (Exception e) {
                        e.printStackTrace();
                    } finally {
                        lock.release();
                    }
                }
            };

            final Thread tt = new Thread("th-tailer") {
                public void run() {
                    AffinityLock lock = AffinityLock.acquireLock();
                    try {
                        final ExcerptTailer tailer = sink.createTailer();
                        for (int i = 0; i < RUNS; i++) {
                            while (!tailer.nextIndex()) ;

                            long value = 1000000000 + i;
                            assertEquals("i: " + i, value, tailer.parseLong());
                            assertEquals("i: " + i, 0, tailer.remaining());

                            tailer.finish();
                        }

                        tailer.close();
                    } catch (Exception e) {
                        e.printStackTrace();
                    } finally {
                        lock.release();
                    }
                }
            };

            at.start();
            tt.start();

            at.join();
            tt.join();
        } finally {
            sink.close();
            sink.clear();

            source.close();
            source.clear();

            assertFalse(new File(sourceBasePath).exists());
            assertFalse(new File(sinkBasePath).exists());
        }
    }

    @Test
    public void testReplicationWithRolling2() throws Exception {
        final int RUNS = 100;

        final String sourceBasePath = getVanillaTestPath("-source");
        final String sinkBasePath = getVanillaTestPath("-sink");

        final Chronicle sourceChronicle = ChronicleQueueBuilder.vanilla(sourceBasePath)
                .entriesPerCycle(1L << 20)
                .cycleLength(1000, false)
                .cycleFormat("yyyyMMddHHmmss")
                .indexBlockSize(16L << 10)
                .build();

        final Chronicle sinkChronicle = ChronicleQueueBuilder.vanilla(sinkBasePath)
                .entriesPerCycle(1L << 20)
                .cycleLength(1000, false)
                .cycleFormat("yyyyMMddHHmmss")
                .indexBlockSize(16L << 10)
                .build();

        final PortSupplier portSupplier = new PortSupplier();
        final Chronicle source = ChronicleQueueBuilder.source(sourceChronicle)
                .bindAddress(0)
                .connectionListener(portSupplier)
                .build();

        final int port = portSupplier.getAndCheckPort();
        final Chronicle sink = ChronicleQueueBuilder.sink(sinkChronicle)
                .connectAddress("localhost", port)
                .build();

        try {
            final Thread at = new Thread("th-appender") {
                public void run() {
                    AffinityLock lock = AffinityLock.acquireLock();
                    try {
                        final ExcerptAppender appender = source.createAppender();
                        for (int i = 0; i < RUNS; i++) {
                            appender.startExcerpt();

                            long value = 1000000000 + i;
                            appender.append(value).append(' ');
                            appender.finish();

                            sleep(100);
                        }

                        appender.close();
                    } catch (Exception e) {
                        e.printStackTrace();
                    } finally {
                        lock.release();
                    }
                }
            };

            final Thread tt = new Thread("th-tailer") {
                public void run() {
                    AffinityLock lock = AffinityLock.acquireLock();
                    try {
                        final ExcerptTailer tailer = sink.createTailer();
                        for (int i = 0; i < RUNS; i++) {
                            while (!tailer.nextIndex()) ;

                            long value = 1000000000 + i;
                            assertEquals("i: " + i, value, tailer.parseLong());
                            assertEquals("i: " + i, 0, tailer.remaining());

                            tailer.finish();
                        }

                        tailer.close();
                    } catch (Exception e) {
                        e.printStackTrace();
                    } finally {
                        lock.release();
                    }
                }
            };

            at.start();
            tt.start();

            at.join();
            tt.join();
        } finally {
            sink.close();
            sink.clear();

            source.close();
            source.clear();

            assertFalse(new File(sinkBasePath).exists());
            assertFalse(new File(sourceBasePath).exists());
        }
    }

    /**
     * This test tests the following functionality. (1) It ensures that data can be written to a
     * VanillaChronicle Source over a period of 10 seconds whilst the chronicle is rolling files
     * every second. (2) It also ensures that the Sink can be tailed to fetch the items from that
     * Source. (3) Critically it ensures that even though the Sink is stopped and then restarted it
     * resumes from the index at which it stopped.
     */
    //@Ignore // need to investigate why toEnd does not find the righ message
    @Test
    public void testSourceSinkStartResumeRollingEverySecond() throws Exception {
        //This is the config that is required to make the VanillaChronicle roll every second

        final String sourceBasePath = getVanillaTestPath("-source");
        final String sinkBasePath = getVanillaTestPath("-sink");
        assertNotNull(sourceBasePath);
        assertNotNull(sinkBasePath);

        final PortSupplier portSupplier = new PortSupplier();

        final Chronicle source = ChronicleQueueBuilder.vanilla(sourceBasePath)
                .entriesPerCycle(1L << 20)
                .cycleLength(1000, false)
                .cycleFormat("yyyyMMddHHmmss")
                .indexBlockSize(16L << 10)
                .source()
                .bindAddress(0)
                .connectionListener(portSupplier)
                .build();

        ExcerptAppender appender = source.createAppender();
        LOGGER.info("writing 100 items will take take 10 seconds.");
        for (int i = 0; i < 100; i++) {
            appender.startExcerpt();
            int value = 1000000000 + i;
            appender.append(value).append(' '); //this space is really important.
            appender.finish();

            Thread.sleep(100);

<<<<<<< HEAD
            if(i % 10==0) {
                LOGGER.info(".");
=======
            if (i % 10 == 0) {
                System.out.print(".");
>>>>>>> 03650372
            }
        }

        appender.close();

        final int port = portSupplier.getAndCheckPort();

        //create a tailer to get the first 50 items then exit the tailer
        final Chronicle sink1 = ChronicleQueueBuilder.vanilla(sinkBasePath)
                .entriesPerCycle(1L << 20)
                .cycleLength(1000, false)
                .cycleFormat("yyyyMMddHHmmss")
                .indexBlockSize(16L << 10)
                .sink()
                .connectAddress("localhost", port)
                .build();

        final ExcerptTailer tailer1 = sink1.createTailer().toStart();

<<<<<<< HEAD
        LOGGER.info("Sink1 reading first 50 items then stopping");
        for( int count=0; count < 50 ;) {
            if(tailer1.nextIndex()) {
=======
        System.out.println("Sink1 reading first 50 items then stopping");
        for (int count = 0; count < 50; ) {
            if (tailer1.nextIndex()) {
>>>>>>> 03650372
                assertEquals(1000000000 + count, tailer1.parseLong());
                tailer1.finish();

                count++;
            }
        }

        tailer1.close();
        sink1.close();
        ChronicleTools.checkCount(sink1, 1, 1);

        //now resume the tailer to get the first 50 items
        final Chronicle sink2 = ChronicleQueueBuilder.vanilla(sinkBasePath)
                .entriesPerCycle(1L << 20)
                .cycleLength(1000, false)
                .cycleFormat("yyyyMMddHHmmss")
                .indexBlockSize(16L << 10)
                .sink()
                .connectAddress("localhost", port)
                .build();

        //Take the tailer to the last index (item 50) and start reading from there.
        final ExcerptTailer tailer2 = sink2.createTailer().toEnd();
        assertEquals(1000000000 + 49, tailer2.parseLong());
        tailer2.finish();
<<<<<<< HEAD
        
        LOGGER.info("Sink2 restarting to continue to read the next 50 items");
        for(int count=50 ; count < 100 ; ) {
            if(tailer2.nextIndex()) {
=======

        System.out.println("Sink2 restarting to continue to read the next 50 items");
        for (int count = 50; count < 100; ) {
            if (tailer2.nextIndex()) {
>>>>>>> 03650372
                assertEquals(1000000000 + count, tailer2.parseLong());
                tailer2.finish();

                count++;
            }
        }

        tailer2.close();

        sink2.close();
        ChronicleTools.checkCount(sink2, 1, 1);
        sink2.clear();

        source.close();
        ChronicleTools.checkCount(source, 1, 1);
        source.clear();

        assertFalse(new File(sourceBasePath).exists());
        assertFalse(new File(sinkBasePath).exists());
    }

    // *************************************************************************
    //
    // *************************************************************************

    /**
     * https://higherfrequencytrading.atlassian.net/browse/CHRON-77
     *
     * @throws java.io.IOException
     */
    @Test
    public void testVanillaJira77() throws IOException {
        String basePath = getVanillaTestPath();

        Chronicle chronicleSrc = ChronicleQueueBuilder.vanilla(basePath + "-src").build();
        chronicleSrc.clear();

        Chronicle chronicleTarget = ChronicleQueueBuilder.vanilla(basePath + "-target").build();
        chronicleTarget.clear();

        testJira77(
                chronicleSrc,
                chronicleTarget);
    }

    /**
     * https://higherfrequencytrading.atlassian.net/browse/CHRON-80
     *
     * @throws IOException
     */
    @Test
    public void testVanillaJira80() throws IOException {
        String basePath = getVanillaTestPath();

        testJira80(
                ChronicleQueueBuilder.vanilla(basePath + "-master"),
                ChronicleQueueBuilder.vanilla(basePath + "-slave")
        );
    }
}<|MERGE_RESOLUTION|>--- conflicted
+++ resolved
@@ -32,7 +32,6 @@
 public class StatefulVanillaChronicleTest extends StatefulChronicleTestBase {
 
     public static class NoOpMappingFunction implements MappingFunction {
-
         @Override
         public void apply(Bytes from, Bytes to) {
             to.write(from);
@@ -364,13 +363,8 @@
 
             Thread.sleep(100);
 
-<<<<<<< HEAD
             if(i % 10==0) {
                 LOGGER.info(".");
-=======
-            if (i % 10 == 0) {
-                System.out.print(".");
->>>>>>> 03650372
             }
         }
 
@@ -390,15 +384,9 @@
 
         final ExcerptTailer tailer1 = sink1.createTailer().toStart();
 
-<<<<<<< HEAD
         LOGGER.info("Sink1 reading first 50 items then stopping");
         for( int count=0; count < 50 ;) {
             if(tailer1.nextIndex()) {
-=======
-        System.out.println("Sink1 reading first 50 items then stopping");
-        for (int count = 0; count < 50; ) {
-            if (tailer1.nextIndex()) {
->>>>>>> 03650372
                 assertEquals(1000000000 + count, tailer1.parseLong());
                 tailer1.finish();
 
@@ -424,17 +412,10 @@
         final ExcerptTailer tailer2 = sink2.createTailer().toEnd();
         assertEquals(1000000000 + 49, tailer2.parseLong());
         tailer2.finish();
-<<<<<<< HEAD
         
         LOGGER.info("Sink2 restarting to continue to read the next 50 items");
         for(int count=50 ; count < 100 ; ) {
             if(tailer2.nextIndex()) {
-=======
-
-        System.out.println("Sink2 restarting to continue to read the next 50 items");
-        for (int count = 50; count < 100; ) {
-            if (tailer2.nextIndex()) {
->>>>>>> 03650372
                 assertEquals(1000000000 + count, tailer2.parseLong());
                 tailer2.finish();
 
