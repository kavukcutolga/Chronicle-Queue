/*
 *     Copyright (C) 2015  higherfrequencytrading.com
 *
 *     This program is free software: you can redistribute it and/or modify
 *     it under the terms of the GNU Lesser General Public License as published by
 *     the Free Software Foundation, either version 3 of the License.
 *
 *     This program is distributed in the hope that it will be useful,
 *     but WITHOUT ANY WARRANTY; without even the implied warranty of
 *     MERCHANTABILITY or FITNESS FOR A PARTICULAR PURPOSE.  See the
 *     GNU Lesser General Public License for more details.
 *
 *     You should have received a copy of the GNU Lesser General Public License
 *     along with this program.  If not, see <http://www.gnu.org/licenses/>.
 */
package net.openhft.chronicle.queue.impl.single;

import net.openhft.chronicle.bytes.BytesRingBufferStats;
import net.openhft.chronicle.queue.ChronicleQueue;
import net.openhft.chronicle.queue.ChronicleQueueBuilder;
import net.openhft.chronicle.queue.RollCycle;
import net.openhft.chronicle.queue.RollCycles;
import net.openhft.chronicle.queue.impl.ExcerptFactory;
import net.openhft.chronicle.threads.EventGroup;
import net.openhft.chronicle.threads.api.EventLoop;
import net.openhft.chronicle.wire.WireType;
import org.jetbrains.annotations.NotNull;
import org.jetbrains.annotations.Nullable;
import org.slf4j.Logger;
import org.slf4j.LoggerFactory;

import java.io.File;
import java.util.function.Consumer;

public class SingleChronicleQueueBuilder implements ChronicleQueueBuilder {
    private static final Logger LOG = LoggerFactory.getLogger(SingleChronicleQueueBuilder.class.getName());
    private final File path;
    private long blockSize;

    @NotNull
    private WireType wireType;

    @NotNull
    private RollCycle rollCycle;

    private long epoch; // default is 1970-01-01 UTC
    private boolean isBuffered;
    private Consumer<Throwable> onThrowable = Throwable::printStackTrace;

    @Nullable
    private EventLoop eventLoop;

    @NotNull
    private ExcerptFactory<SingleChronicleQueue> excerptFactory;

    private long bufferCapacity = 2 << 20;

    /**
     * by default logs the performance stats of the ring buffer
     */
    private Consumer<BytesRingBufferStats> onRingBufferStats = r -> {

        long writeBytesRemaining = r.minNumberOfWriteBytesRemaining();

        if (writeBytesRemaining == Long.MAX_VALUE)
            return;

        double percentageFree = ((double) writeBytesRemaining / (double) r.capacity()) * 100;

        if (percentageFree > 0.5)
            return;

        final long writeCount = r.getAndClearWriteCount();
        final long readCount = r.getAndClearReadCount();

        LOG.info("ring buffer=" + (r.capacity() - writeBytesRemaining) / 1024 +
                "KB/" + r.capacity() / 1024 + "KB [" + (int) percentageFree + "% Free], " +
                "" + "writes=" + writeCount + ", reads=" + readCount + ", " +
                "maxCopyTimeNs=" + r.maxCopyTimeNs() / 1000 + " us");
    };

    public SingleChronicleQueueBuilder(@NotNull String path) {
        this(new File(path));
    }

    public SingleChronicleQueueBuilder(@NotNull File path) {
        this.path = path;
        this.blockSize = 64L << 20;
        this.wireType = WireType.BINARY;
        this.rollCycle = RollCycles.DAYS;
        this.epoch = 0;
<<<<<<< HEAD
        this.excerptFactory = SingleChronicleQueueExcerptFactory.INSTANCE;
=======
>>>>>>> 4d55a083
    }

    @NotNull
    public static SingleChronicleQueueBuilder binary(@NotNull File name) {
        return binary(name.getAbsolutePath());
    }

    @NotNull
    private static SingleChronicleQueueBuilder binary(@NotNull String name) {
        return new SingleChronicleQueueBuilder(name)
                .wireType(WireType.BINARY);
    }

    @NotNull
    public static SingleChronicleQueueBuilder text(@NotNull File name) {
        return text(name.getAbsolutePath());
    }

    @NotNull
    private static SingleChronicleQueueBuilder text(@NotNull String name) {
        return new SingleChronicleQueueBuilder(name)
                .wireType(WireType.TEXT);
    }

    @NotNull
    public static SingleChronicleQueueBuilder raw(@NotNull File name) {
        return raw(name.getAbsolutePath());
    }

    @NotNull
    private static SingleChronicleQueueBuilder raw(@NotNull String name) {
        return new SingleChronicleQueueBuilder(name)
                .wireType(WireType.RAW);
    }

    /**
     * consumer will be called every second, also as there is data to report
     *
     * @param onRingBufferStats a consumer of the BytesRingBufferStats
     * @return this
     */
    @NotNull
    public SingleChronicleQueueBuilder onRingBufferStats(@NotNull Consumer<BytesRingBufferStats> onRingBufferStats) {
        this.onRingBufferStats = onRingBufferStats;
        return this;
    }

    public Consumer<BytesRingBufferStats> onRingBufferStats() {
        return this.onRingBufferStats;
    }

    @NotNull
    public File path() {
        return this.path;
    }

    @NotNull
    public SingleChronicleQueueBuilder blockSize(int blockSize) {
        this.blockSize = blockSize;
        return this;
    }

    public long blockSize() {
        return this.blockSize;
    }

    @NotNull
    public SingleChronicleQueueBuilder wireType(@NotNull WireType wireType) {
        this.wireType = wireType;
        return this;
    }

    @NotNull
    public WireType wireType() {
        return this.wireType;
    }

    @NotNull
    public SingleChronicleQueueBuilder rollCycle(@NotNull RollCycle rollCycle) {
        this.rollCycle = rollCycle;
        return this;
    }

    /**
     * @return ringBufferCapacity in bytes
     */
    public long bufferCapacity() {
        return bufferCapacity;
    }

    /**
     * @param ringBufferSize sets the ring buffer capacity in bytes
     * @return this
     */
    @NotNull
    public SingleChronicleQueueBuilder bufferCapacity(long ringBufferSize) {
        this.bufferCapacity = ringBufferSize;
        return this;
    }

    /**
     * sets epoch offset in milliseconds
     *
     * @param epoch sets an epoch offset as the number of number of milliseconds since January 1,
     *              1970,  00:00:00 GMT
     * @return {@code this}
     */
    @NotNull
    public SingleChronicleQueueBuilder epoch(long epoch) {
        this.epoch = epoch;
        return this;
    }

    /**
     * @return epoch offset as the number of number of milliseconds since January 1, 1970,  00:00:00
     * GMT
     */
    public long epoch() {
        return epoch;
    }

    @NotNull
    public RollCycle rollCycle() {
        return this.rollCycle;
    }

    @NotNull
    public SingleChronicleQueueBuilder excertpFactory(@NotNull ExcerptFactory<SingleChronicleQueue> excerptFactory) {
        this.excerptFactory = excerptFactory;
        return this;
    }

    public ExcerptFactory<SingleChronicleQueue> excertpFactory() {
        return this.excerptFactory;
    }

    // *************************************************************************
    //
    // *************************************************************************

    @NotNull
    public ChronicleQueue build() {
        if (isBuffered && eventLoop == null)
            eventLoop = new EventGroup(true, onThrowable);
        return new SingleChronicleQueue(this.clone());
    }

    @NotNull
    @SuppressWarnings("CloneDoesntDeclareCloneNotSupportedException")
    @Override
    public SingleChronicleQueueBuilder clone() {
        try {
            return (SingleChronicleQueueBuilder) super.clone();
        } catch (CloneNotSupportedException e) {
            throw new AssertionError(e);
        }
    }

    /**
     * use this to trap exceptions  that came from the other threads
     *
     * @param onThrowable your exception handler
     * @return this
     */
    @NotNull
    public SingleChronicleQueueBuilder onThrowable(@NotNull Consumer<Throwable> onThrowable) {
        this.onThrowable = onThrowable;
        return this;
    }


    /**
     * when set to {@code true}. uses a ring buffer to buffer appends, excerpts are written to the
     * Chronicle Queue using a background thread
     *
     * @param isBuffered {@code true} if the append is buffered
     * @return this
     */
    @NotNull
    public SingleChronicleQueueBuilder buffered(boolean isBuffered) {
        this.isBuffered = isBuffered;
        return this;
    }

    /**
     * @return if we uses a ring buffer to buffer the appends, the Excerts are written to the
     * Chronicle Queue using a background thread
     */
    public boolean buffered() {
        return this.isBuffered;
    }

    @Nullable
    public EventLoop eventLoop() {
        return eventLoop;
    }

    @NotNull
    public SingleChronicleQueueBuilder eventLoop(EventLoop eventLoop) {
        this.eventLoop = eventLoop;
        return this;
    }

    /**
     * setting the {@code bufferCapacity} also sets {@code buffered} to {@code true}
     *
     * @param bufferCapacity the capacity of the ring buffer
     * @return this
     */
    @NotNull
    public SingleChronicleQueueBuilder bufferCapacity(int bufferCapacity) {
        this.bufferCapacity = bufferCapacity;
        this.isBuffered = true;
        return this;
    }
}<|MERGE_RESOLUTION|>--- conflicted
+++ resolved
@@ -89,10 +89,7 @@
         this.wireType = WireType.BINARY;
         this.rollCycle = RollCycles.DAYS;
         this.epoch = 0;
-<<<<<<< HEAD
         this.excerptFactory = SingleChronicleQueueExcerptFactory.INSTANCE;
-=======
->>>>>>> 4d55a083
     }
 
     @NotNull
