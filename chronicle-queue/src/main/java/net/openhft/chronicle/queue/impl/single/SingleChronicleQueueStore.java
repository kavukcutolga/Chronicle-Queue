--- conflicted
+++ resolved
@@ -57,11 +57,8 @@
     Bounds bounds = new Bounds();
     private MappedBytes mappedBytes;
     private Closeable resourceCleaner;
-<<<<<<< HEAD
-=======
     private SingleChronicleQueueBuilder builder;
     private long appendTimeout = 1_000;
->>>>>>> a36dc136
     private final ReferenceCounter refCount = ReferenceCounter.onReleased(this::performRelease);
     private SingleChronicleQueueBuilder builder;
     private Indexing indexing;
@@ -428,13 +425,8 @@
         long chunkSize = wire.read(MetaDataField.chunkSize).int64();
         long overlapSize = wire.read(MetaDataField.overlapSize).int64();
 
-<<<<<<< HEAD
-        this.mappedBytes = ((MappedBytes) wire.bytes()).withSizes(chunkSize, overlapSize);
-=======
         final MappedBytes bytes = (MappedBytes) wire.bytes();
         MappedBytes mappedBytes = bytes.withSizes(chunkSize, overlapSize);
-        this.mappedFile = mappedBytes.mappedFile();
->>>>>>> a36dc136
         indexing = new Indexing(wireType, mappedBytes);
         wire.read(MetaDataField.indexing).marshallable(indexing);
     }
@@ -781,38 +773,6 @@
 
         }
 
-<<<<<<< HEAD
-        private long readIndexAt(long index2Index, long offset) throws IOException {
-=======
-        // private LongArrayValues values;
-
-/*
-     private long readIndexAt(long index2Index, long offset) throws IOException {
->>>>>>> a36dc136
-
-            final MappedBytes indexBytes = indexContext;
-
-            final Bytes bytes0 = indexBytes
-                    .readLimit(indexBytes.capacity())
-                    .readPosition(index2Index);
-
-            final Wire w = this.wireType.apply(bytes0);
-
-            final long[] result = new long[1];
-
-            w.readDocument(wireIn -> {
-                try {
-                    wireIn.read(() -> "index").int64array(values, this, (o, v) -> o.values = v);
-                    final long index = values.getVolatileValueAt(offset);
-                    result[0] = index;
-                } catch (Exception e) {
-                    Jvm.rethrow(e);
-                }
-            }, null);
-
-            return result[0];
-        }
-*/
 
         /**
          * The indexes are stored in many excerpts, so the index2index tells chronicle where ( in
@@ -949,8 +909,6 @@
         }
     }
 
-<<<<<<< HEAD
-=======
     public enum IndexOffset {
         ;
 
@@ -1009,7 +967,6 @@
         cycle, length, format, timeZone, nextCycle, epoc, nextCycleMetaPosition, appendTimeout
     }
 
->>>>>>> a36dc136
     class Roll implements Marshallable {
         private long epoc;
         private int length;
