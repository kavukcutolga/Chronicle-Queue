/*
 * Copyright 2013 Peter Lawrey
 *
 * Licensed under the Apache License, Version 2.0 (the "License");
 * you may not use this file except in compliance with the License.
 * You may obtain a copy of the License at
 *
 *         http://www.apache.org/licenses/LICENSE-2.0
 *
 * Unless required by applicable law or agreed to in writing, software
 * distributed under the License is distributed on an "AS IS" BASIS,
 * WITHOUT WARRANTIES OR CONDITIONS OF ANY KIND, either express or implied.
 * See the License for the specific language governing permissions and
 * limitations under the License.
 */

package net.openhft.chronicle;

import net.openhft.affinity.AffinitySupport;
import net.openhft.chronicle.tools.CheckedExcerpt;
import net.openhft.lang.Maths;
import net.openhft.lang.io.IOTools;
import net.openhft.lang.io.NativeBytes;
import net.openhft.lang.io.VanillaMappedBytes;
import net.openhft.lang.io.serialization.BytesMarshallerFactory;
import net.openhft.lang.io.serialization.impl.VanillaBytesMarshallerFactory;
import net.openhft.lang.model.constraints.NotNull;

import java.io.File;
import java.io.FileNotFoundException;
import java.io.IOException;
import java.lang.ref.WeakReference;
import java.util.concurrent.atomic.AtomicLong;

import static net.openhft.chronicle.VanillaChronicleConfig.*;

/**
 * Created by peter
 */
public class VanillaChronicle implements Chronicle {
    private final String name;
    private final String basePath;
    private final VanillaChronicleConfig config;
    private final ThreadLocal<WeakReference<BytesMarshallerFactory>> marshallersCache;
    private final ThreadLocal<WeakReference<VanillaTailer>> tailerCache;
    private final ThreadLocal<WeakReference<VanillaAppender>> appenderCache;
    private final VanillaIndexCache indexCache;
    private final VanillaDataCache dataCache;
    private final int indexBlockLongsBits;
    private final int indexBlockLongsMask;
    private final int dataBlockSizeBits;
    private final int dataBlockSizeMask;
    private final int entriesForCycleBits;
    private final long entriesForCycleMask;

    //    private volatile int cycle;
    private final AtomicLong lastWrittenIndex = new AtomicLong(-1L);
    private volatile boolean closed = false;

    public VanillaChronicle(String basePath) {
        this(basePath, VanillaChronicleConfig.DEFAULT);
    }

    public VanillaChronicle(String basePath, VanillaChronicleConfig config) {
        this.marshallersCache = new ThreadLocal<WeakReference<BytesMarshallerFactory>>();
        this.tailerCache = new ThreadLocal<WeakReference<VanillaTailer>>();
        this.appenderCache = new ThreadLocal<WeakReference<VanillaAppender>>();
        this.basePath = basePath;
        this.config = config;
        this.name = new File(basePath).getName();

        DateCache dateCache = new DateCache(config.cycleFormat(), config.cycleLength());
        int indexBlockSizeBits = Maths.intLog2(config.indexBlockSize());
        int indexBlockSizeMask = -1 >>> -indexBlockSizeBits;

        this.indexCache = new VanillaIndexCache(basePath, indexBlockSizeBits, dateCache, config);
        this.indexBlockLongsBits = indexBlockSizeBits - 3;
        this.indexBlockLongsMask = indexBlockSizeMask >>> 3;

        this.dataBlockSizeBits = Maths.intLog2(config.dataBlockSize());
        this.dataBlockSizeMask = -1 >>> -dataBlockSizeBits;
        this.dataCache = new VanillaDataCache(basePath, dataBlockSizeBits, dateCache, config);

        this.entriesForCycleBits = Maths.intLog2(config.entriesPerCycle());
        this.entriesForCycleMask = -1L >>> -entriesForCycleBits;
    }

    void checkNotClosed() {
        if (closed) {
            throw new IllegalStateException(basePath + " is closed");
        }
    }

    @Override
    public String name() {
        return name;
    }

    public int getEntriesForCycleBits(){
        return entriesForCycleBits;
    }

    BytesMarshallerFactory acquireBMF() {
        WeakReference<BytesMarshallerFactory> bmfRef = marshallersCache.get();
        BytesMarshallerFactory bmf = null;
        if (bmfRef != null)
            bmf = bmfRef.get();
        if (bmf == null) {
            bmf = createBMF();
            marshallersCache.set(new WeakReference<BytesMarshallerFactory>(bmf));
        }
        return bmf;
    }

    BytesMarshallerFactory createBMF() {
        return new VanillaBytesMarshallerFactory();
    }

    /**
     * This method returns the very last index in the chronicle.  Not to be confused with lastWrittenIndex(),
     * this method returns the actual last index by scanning the underlying data even the appender has not
     * been activated.
     * @return The last index in the file
     */
    public long lastIndex(){
        int cycle = (int)indexCache.lastCycle();
        int lastIndexFile = indexCache.lastIndexFile(cycle,-1);
        if(lastIndexFile >= 0) {
            try {
                final VanillaMappedBytes buffer = indexCache.indexFor(cycle, lastIndexFile, false);
                final long indices = VanillaIndexCache.countIndices(buffer);

                buffer.release();

                return ((cycle * config.entriesPerCycle()) + ((indices > 0) ? indices - 1 : 0));
            } catch (IOException e) {
                    throw new AssertionError(e);
            }
        } else {
            return -1;
        }
    }

    @NotNull
    @Override
    public ExcerptTailer createTailer() throws IOException {
        WeakReference<VanillaTailer> ref = tailerCache.get();
        VanillaTailer tailer = null;

        if (ref != null) {
            tailer = ref.get();
            if(tailer != null && tailer.unampped()) {
                tailer = null;
            }
        }

        if (tailer == null) {
            tailer = createTailer0();
            tailerCache.set(new WeakReference<VanillaTailer>(tailer));
        }

        return tailer;
    }

    private VanillaTailer createTailer0() {
        return new VanillaTailerImpl();
    }

    @NotNull
    @Override
    public VanillaAppender createAppender() throws IOException {
        WeakReference<VanillaAppender> ref = appenderCache.get();
        VanillaAppender appender = null;

        if (ref != null) {
            appender = ref.get();
            if(appender != null && appender.unampped()) {
                appender = null;
            }
        }

        if (appender == null) {
            appender = createAppender0();
            appenderCache.set(new WeakReference<VanillaAppender>(appender));
        }

        return appender;
    }

    private VanillaAppender createAppender0() {
        final VanillaAppender appender = new VanillaAppenderImpl();

        return !config.useCheckedExcerpt()
            ? appender
            : new VanillaCheckedAppender(appender);
    }

    @NotNull
    @Override
    public Excerpt createExcerpt() throws IOException {
        final Excerpt excerpt = config.useCheckedExcerpt()
            ? new VanillaExcerpt()
            : new VanillaCheckedExcerpt(new VanillaExcerpt());

        return excerpt;
    }

    @Override
    public long lastWrittenIndex() {
        return lastWrittenIndex.get();
    }

    @Override
    public long size() {
        return lastWrittenIndex.get() + 1;
    }

    @Override
    public void close() {
        closed = true;
        indexCache.close();
        dataCache.close();
    }

    @Override
    public void clear() {
        indexCache.close();
        dataCache.close();
        IOTools.deleteDir(basePath);
    }

    public void checkCounts(int min, int max) {
        indexCache.checkCounts(min, max);
        dataCache.checkCounts(min, max);
    }

    // *************************************************************************
    //
    // *************************************************************************

    public interface VanillaExcerptCommon extends ExcerptCommon {
        public boolean unampped();
    }

    public interface VanillaAppender extends VanillaExcerptCommon, ExcerptAppender {
        public void startExcerpt(long capacity, int cycle);
    }

    public interface VanillaTailer extends VanillaExcerptCommon, ExcerptTailer {
    }

    // *************************************************************************
    //
    // *************************************************************************

    abstract class AbstractVanillaExcerpt extends NativeBytes implements VanillaExcerptCommon {
        private long index = -1;
        private int lastCycle = Integer.MIN_VALUE;
        private int lastDailyCount = Integer.MIN_VALUE;
        private int lastThreadId = Integer.MIN_VALUE;
        private int lastDataCount = Integer.MIN_VALUE;
        private long lastWrittenIndex = 0;

        protected VanillaMappedBytes indexBytes;
        protected VanillaMappedBytes dataBytes;

        public AbstractVanillaExcerpt() {
            super(acquireBMF(), NO_PAGE, NO_PAGE, null);

            indexBytes = null;
            dataBytes = null;
        }

        @Override
        public boolean unampped() {
            return (indexBytes != null && dataBytes != null)
                ? indexBytes.unmapped() && dataBytes.unmapped()
                : true;
        }

        @Override
        public boolean wasPadding() {
            return false;
        }

        @Override
        public long index() {
            return index;
        }

        protected void setIndex(long index) { this.index = index; }

        /**
         * Return the last index written by the appender.
         *
         * This may not be the actual last index in the Chronicle which can be
         * found from lastIndex().
         */
        @Override
        public long lastWrittenIndex() {
            return lastWrittenIndex;
        }

        protected void setLastWrittenIndex(long lastWrittenIndex) {
            this.lastWrittenIndex = lastWrittenIndex;
            for(;;) {
                long lwi=VanillaChronicle.this.lastWrittenIndex();
                if (lwi >= lastWrittenIndex || VanillaChronicle.this.lastWrittenIndex.compareAndSet(lwi, lastWrittenIndex))
                    break;
            }
        }

        @Override
        public long size() {
            return lastWrittenIndex() + 1;
        }

        @Override
        public Chronicle chronicle() {
            return VanillaChronicle.this;
        }

        public int cycle() {
            return (int) (System.currentTimeMillis() / config.cycleLength());
        }

        public boolean index(long nextIndex) {
            checkNotClosed();
            try {
                int cycle = (int) (nextIndex >>> entriesForCycleBits);
                int dailyCount = (int) ((nextIndex & entriesForCycleMask) >>> indexBlockLongsBits);
                int dailyOffset = (int) (nextIndex & indexBlockLongsMask);
                long indexValue;
                boolean indexFileChange = false;
                try {
                    if (lastCycle != cycle || lastDailyCount != dailyCount || indexBytes==null) {
                        if (indexBytes != null) {
                            indexBytes.release();
                            indexBytes = null;
                        }
                        if (dataBytes != null) {
                            dataBytes.release();
                            dataBytes = null;
                        }

                        indexBytes = indexCache.indexFor(cycle, dailyCount, false);
                        indexFileChange = true;
                        assert indexBytes.refCount() > 1;
                        lastCycle = cycle;
                        lastDailyCount = dailyCount;

                    }
                    indexValue = indexBytes.readVolatileLong(dailyOffset << 3);
                } catch (FileNotFoundException e) {
                    return false;
                }
                if (indexValue == 0) {
                    return false;
                }
                int threadId = (int) (indexValue >>> INDEX_DATA_OFFSET_BITS);
                long dataOffset0 = indexValue & INDEX_DATA_OFFSET_MASK;
                int dataCount = (int) (dataOffset0 >>> dataBlockSizeBits);
                int dataOffset = (int) (dataOffset0 & dataBlockSizeMask);
                if (lastThreadId != threadId || lastDataCount != dataCount || indexFileChange) {
                    if (dataBytes != null) {
                        dataBytes.release();
                        dataBytes = null;
                    }
                }
                if (dataBytes == null) {
                    dataBytes = dataCache.dataFor(cycle, threadId, dataCount, false);
                    lastThreadId = threadId;
                    lastDataCount = dataCount;
                }

                int len = dataBytes.readVolatileInt(dataOffset - 4);
                if (len == 0)
                    return false;

                int len2 = ~len;
                // invalid if either the top two bits are set,
                if ((len2 >>> 30) != 0)
                    throw new IllegalStateException("Corrupted length " + Integer.toHexString(len));
                startAddr = positionAddr = dataBytes.startAddr() + dataOffset;
                limitAddr = startAddr + ~len;
                index = nextIndex;
                finished = false;
                return true;
            } catch (IOException ioe) {
                throw new AssertionError(ioe);
            }
        }

        public boolean nextIndex() {
            checkNotClosed();
            if (index < 0) {
                toStart();
                if (index < 0)
                    return false;
            }

            long nextIndex = index + 1;
            while (true) {
                boolean found = index(nextIndex);
                if (found)
                    return true;

                int cycle = (int) (nextIndex / config.entriesPerCycle());
                if (cycle >= cycle())
                    return false;

                nextIndex = (cycle + 1) * config.entriesPerCycle();
            }
        }

        @NotNull
        public ExcerptCommon toStart() {
            int cycle = (int)indexCache.firstCycle();
            if (cycle >= 0) {
                index = (cycle * config.entriesPerCycle()) - 1;
            }

            return this;
        }

        @NotNull
        @Override
        public ExcerptCommon toEnd() {
            long lastIndex = lastIndex();
            if(lastIndex >= 0){
                index(lastIndex);
            }  else {
                return toStart();
            }

            return this;
        }

        @Override
        public void close() {
            if(indexBytes != null) {
                indexBytes.release();
                indexBytes = null;
            }
            if(dataBytes != null) {
                dataBytes.release();
                dataBytes = null;
            }

            super.close();
        }

        @Override
        protected void finalize() throws Throwable {
            close();
            super.finalize();
        }
    }

    class VanillaExcerpt extends AbstractVanillaExcerpt implements Excerpt {
        public long findMatch(@NotNull ExcerptComparator comparator) {
            throw new UnsupportedOperationException();
        }

        public void findRange(@NotNull long[] startEnd, @NotNull ExcerptComparator comparator) {
            throw new UnsupportedOperationException();
        }

        @NotNull
        @Override
        public Excerpt toStart() {
            super.toStart();
            return this;
        }

        @NotNull
        @Override
        public Excerpt toEnd() {
            super.toEnd();
            return this;
        }
    }

    public class VanillaAppenderImpl extends AbstractVanillaExcerpt implements VanillaAppender {
        private int lastCycle;
        private int lastThreadId;
        private int appenderCycle;
        private int appenderThreadId;
        private boolean nextSynchronous;
        private long[] positionArr = { 0L };

        VanillaAppenderImpl() {
            super();
            lastCycle = Integer.MIN_VALUE;
            lastThreadId = Integer.MIN_VALUE;
        }

        @Override
        public void startExcerpt() {
            startExcerpt(config.defaultMessageSize());
        }

        @Override
        public void startExcerpt(long capacity) {
            startExcerpt(capacity, cycle());
        }

        public void startExcerpt(long capacity, int cycle) {
            checkNotClosed();
            try {
                appenderCycle = cycle;
                appenderThreadId = AffinitySupport.getThreadId();
                assert (appenderThreadId & THREAD_ID_MASK) == appenderThreadId : "appenderThreadId: " + appenderThreadId;

                if (appenderCycle != lastCycle || appenderThreadId != lastThreadId) {
                    if (dataBytes != null) {
                        dataBytes.release();
                        dataBytes = null;
                    }
                    if (indexBytes != null) {
                        indexBytes.release();
                        indexBytes = null;
                    }

                    dataBytes = dataCache.dataForLast(appenderCycle, appenderThreadId);
                    lastCycle = appenderCycle;
                    lastThreadId = appenderThreadId;
                }

                if (dataBytes.remaining() < capacity + 4) {
                    dataCache.incrementLastCount();
                    dataBytes.release();
                    dataBytes = null;
                    dataBytes = dataCache.dataForLast(appenderCycle, appenderThreadId);
                }

                startAddr = positionAddr = dataBytes.positionAddr() + 4;
                limitAddr = startAddr + capacity;
                nextSynchronous = config.synchronous();
                finished = false;
            } catch (IOException e) {
                throw new AssertionError(e);
            }
        }

        @Override
        public void addPaddedEntry() {
            throw new UnsupportedOperationException();
        }

        @Override
        public boolean nextSynchronous() {
            return nextSynchronous;
        }

        @Override
        public void nextSynchronous(boolean nextSynchronous) {
            this.nextSynchronous = nextSynchronous;
        }

        @Override
        public void finish() {
            super.finish();
<<<<<<< HEAD
            int length = ~(int) (positionAddr - startAddr);
            NativeBytes.UNSAFE.putOrderedInt(null, startAddr - 4, length);
            // position of the start not the end.
            int offset = (int) (startAddr - dataBytes.address());
            long dataOffset = dataBytes.index() * config.dataBlockSize() + offset;
            long indexValue = ((long) appenderThreadId << INDEX_DATA_OFFSET_BITS) + dataOffset;

            try {
                long position = VanillaIndexCache.append(indexBytes, indexValue, nextSynchronous);
                if (position < 0) {
                    if (indexBytes != null) {
                        indexBytes.release();
                        indexBytes = null;
                    }

                    indexBytes = indexCache.append(appenderCycle, indexValue, nextSynchronous, positionArr);
                    setLastWrittenIndex(indexFrom(appenderCycle, positionArr[0]));
                } else {
                    setLastWrittenIndex(indexFrom(appenderCycle, position));
                }
            } catch (IOException e) {
                throw new AssertionError(e);
            }
            setIndex(lastWrittenIndex()+1);
=======
            if(dataBytes != null) {
                int length = ~(int) (positionAddr - startAddr);
                NativeBytes.UNSAFE.putOrderedInt(null, startAddr - 4, length);

                // position of the start not the end.
                int offset = (int) (startAddr - dataBytes.address());
                long dataOffset = dataBytes.index() * config.dataBlockSize() + offset;
                long indexValue = ((long) appenderThreadId << INDEX_DATA_OFFSET_BITS) + dataOffset;

                lastWrittenIndex = indexValue;
                try {
                    if (!VanillaIndexCache.append(indexBytes, indexValue, nextSynchronous)) {
                        if (indexBytes != null) {
                            indexBytes.release();
                            indexBytes = null;
                        }

                        indexBytes = indexCache.append(appenderCycle, indexValue, nextSynchronous);
                    }
                } catch (IOException e) {
                    throw new AssertionError(e);
                }
>>>>>>> 3f7bbca6

                dataBytes.positionAddr(positionAddr);
                dataBytes.alignPositionAddr(4);

                if (nextSynchronous) {
                    dataBytes.force();
                }
            }
        }

        private long indexFrom(int appenderCycle, long position) {
            return ((long) appenderCycle <<entriesForCycleBits) + (position >> 3);
        }

        @NotNull
        @Override
        public ExcerptAppender toEnd() {
            // NO-OP
            return this;
        }
    }

    class VanillaTailerImpl extends AbstractVanillaExcerpt implements VanillaTailer {

        @NotNull
        @Override
        public ExcerptTailer toStart() {
            super.toStart();
            return this;
        }

        @NotNull
        @Override
        public ExcerptTailer toEnd() {
            super.toEnd();
            return this;
        }

        //Must add this to get the correct capacity
        @Override
        public long capacity() {
            return limitAddr - startAddr;
        }
    }

    final class VanillaCheckedExcerpt extends CheckedExcerpt implements VanillaExcerptCommon {
        public VanillaCheckedExcerpt(@NotNull VanillaExcerptCommon common) {
            super(common);
        }

        @Override
        public boolean unampped() {
            return ((VanillaExcerptCommon)common).unampped();
        }

        @Override
        protected void finalize() throws Throwable {
            close();
            super.finalize();
        }
    }

    final class VanillaCheckedAppender extends CheckedExcerpt implements VanillaAppender {
        public VanillaCheckedAppender(@NotNull VanillaAppender common) {
            super(common);
        }

        @Override
        public boolean unampped() {
            return ((VanillaExcerptCommon)common).unampped();
        }

        @Override
        public void startExcerpt(long capacity, int cycle) {
            ((VanillaAppender)common).startExcerpt(capacity, cycle);
        }

        @Override
        protected void finalize() throws Throwable {
            close();
            super.finalize();
        }
    }
}<|MERGE_RESOLUTION|>--- conflicted
+++ resolved
@@ -561,13 +561,10 @@
         @Override
         public void finish() {
             super.finish();
-<<<<<<< HEAD
-            int length = ~(int) (positionAddr - startAddr);
-            NativeBytes.UNSAFE.putOrderedInt(null, startAddr - 4, length);
-            // position of the start not the end.
-            int offset = (int) (startAddr - dataBytes.address());
-            long dataOffset = dataBytes.index() * config.dataBlockSize() + offset;
-            long indexValue = ((long) appenderThreadId << INDEX_DATA_OFFSET_BITS) + dataOffset;
+            if(dataBytes != null) {
+                int length = ~(int) (positionAddr - startAddr);
+                NativeBytes.UNSAFE.putOrderedInt(null, startAddr - 4, length);
+                long indexValue = ((long) appenderThreadId << INDEX_DATA_OFFSET_BITS) + dataOffset;
 
             try {
                 long position = VanillaIndexCache.append(indexBytes, indexValue, nextSynchronous);
@@ -586,30 +583,6 @@
                 throw new AssertionError(e);
             }
             setIndex(lastWrittenIndex()+1);
-=======
-            if(dataBytes != null) {
-                int length = ~(int) (positionAddr - startAddr);
-                NativeBytes.UNSAFE.putOrderedInt(null, startAddr - 4, length);
-
-                // position of the start not the end.
-                int offset = (int) (startAddr - dataBytes.address());
-                long dataOffset = dataBytes.index() * config.dataBlockSize() + offset;
-                long indexValue = ((long) appenderThreadId << INDEX_DATA_OFFSET_BITS) + dataOffset;
-
-                lastWrittenIndex = indexValue;
-                try {
-                    if (!VanillaIndexCache.append(indexBytes, indexValue, nextSynchronous)) {
-                        if (indexBytes != null) {
-                            indexBytes.release();
-                            indexBytes = null;
-                        }
-
-                        indexBytes = indexCache.append(appenderCycle, indexValue, nextSynchronous);
-                    }
-                } catch (IOException e) {
-                    throw new AssertionError(e);
-                }
->>>>>>> 3f7bbca6
 
                 dataBytes.positionAddr(positionAddr);
                 dataBytes.alignPositionAddr(4);
