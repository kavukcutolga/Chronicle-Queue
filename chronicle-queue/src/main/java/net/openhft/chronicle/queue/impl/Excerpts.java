/*
 *     Copyright (C) 2015  higherfrequencytrading.com
 *
 *     This program is free software: you can redistribute it and/or modify
 *     it under the terms of the GNU Lesser General Public License as published by
 *     the Free Software Foundation, either version 3 of the License.
 *
 *     This program is distributed in the hope that it will be useful,
 *     but WITHOUT ANY WARRANTY; without even the implied warranty of
 *     MERCHANTABILITY or FITNESS FOR A PARTICULAR PURPOSE.  See the
 *     GNU Lesser General Public License for more details.
 *
 *     You should have received a copy of the GNU Lesser General Public License
 *     along with this program.  If not, see <http://www.gnu.org/licenses/>.
 */

package net.openhft.chronicle.queue.impl;

import net.openhft.chronicle.bytes.Bytes;
import net.openhft.chronicle.bytes.MappedBytes;
import net.openhft.chronicle.bytes.ReadBytesMarshallable;
import net.openhft.chronicle.bytes.WriteBytesMarshallable;
import net.openhft.chronicle.core.annotation.ForceInline;
import net.openhft.chronicle.core.util.ThrowingAcceptor;
import net.openhft.chronicle.queue.ChronicleQueue;
import net.openhft.chronicle.queue.ExcerptAppender;
import net.openhft.chronicle.queue.ExcerptTailer;
import net.openhft.chronicle.queue.impl.single.SingleChronicleQueueStore;
import net.openhft.chronicle.wire.ReadMarshallable;
import net.openhft.chronicle.wire.Wire;
import net.openhft.chronicle.wire.WriteMarshallable;
import org.jetbrains.annotations.NotNull;
import org.slf4j.Logger;
import org.slf4j.LoggerFactory;

import java.io.IOException;
import java.nio.ByteBuffer;

import static net.openhft.chronicle.bytes.Bytes.elasticByteBuffer;

public class Excerpts {


    private static final Logger LOG = LoggerFactory.getLogger(Excerpts.class);


    // *************************************************************************
    //
    // APPENDERS
    //
    // *************************************************************************

    public static abstract class DefaultAppender<T extends ChronicleQueue> implements ExcerptAppender {
        protected final T queue;

        public DefaultAppender(@NotNull T queue) {
            this.queue = queue;
        }

        @Override
        public long writeDocument(@NotNull WriteMarshallable writer) throws IOException {
            throw new UnsupportedOperationException();
        }

        @Override
        public long writeBytes(@NotNull WriteBytesMarshallable marshallable) throws IOException {
            throw new UnsupportedOperationException();
        }

        @Override
        public long writeBytes(@NotNull Bytes<?> bytes) throws IOException {
            throw new UnsupportedOperationException();
        }

        @Override
        public long index() {
            throw new UnsupportedOperationException();
        }


        public abstract long cycle();

        @Override
        public ChronicleQueue queue() {
            return this.queue;
        }
    }

    /**
     * Delegates the appender
     */
    public static class DelegatedAppender extends DefaultAppender<ChronicleQueue> {
        private final Bytes<ByteBuffer> buffer;
        private final Wire wire;
        private final BytesWriter writer;

        public DelegatedAppender(
                @NotNull ChronicleQueue queue,
                @NotNull BytesWriter writer) throws IOException {

            super(queue);

            this.buffer = elasticByteBuffer();
            this.wire = queue.wireType().apply(this.buffer);
            this.writer = writer;
        }

        public DelegatedAppender(
                @NotNull ChronicleQueue queue,
                @NotNull ExcerptAppender appender) throws IOException {

            super(queue);

            this.buffer = elasticByteBuffer();
            this.wire = queue.wireType().apply(this.buffer);
            this.writer = appender::writeBytes;
        }

        @Override
        public long writeDocument(@NotNull WriteMarshallable writer) throws IOException {
            this.buffer.clear();
            writer.writeMarshallable(this.wire);
            this.buffer.readLimit(this.buffer.writePosition());
            this.buffer.readPosition(0);
            this.buffer.writePosition(this.buffer.readLimit());
            this.buffer.writeLimit(this.buffer.readLimit());

            return writeBytes(this.buffer);
        }

        @Override
        public long writeBytes(@NotNull WriteBytesMarshallable marshallable) throws IOException {
            this.buffer.clear();
            marshallable.writeMarshallable(this.buffer);
            this.buffer.readLimit(this.buffer.writePosition());
            this.buffer.readPosition(0);
            this.buffer.writePosition(this.buffer.readLimit());
            this.buffer.writeLimit(this.buffer.readLimit());

            return writeBytes(this.buffer);
        }

        @Override
        public long writeBytes(@NotNull Bytes<?> bytes) throws IOException {
            return writer.write(bytes);
        }

        @Override
        public long cycle() {
            throw new UnsupportedOperationException("todo");
        }
    }

    /**
     * StoreAppender
     */
    public static class StoreAppender extends DefaultAppender<AbstractChronicleQueue> {

        private final MappedBytes writeContext;
        private long epoc;
        private long cycle;
        private long index = -1;
        private WireStore store;

        public StoreAppender(@NotNull AbstractChronicleQueue queue) throws IOException {

            super(queue);

            this.cycle = super.queue.lastCycle();

            if (this.cycle == -1)
                this.cycle = queue.cycle();

            if (this.cycle <= 0)
                throw new IllegalArgumentException();

            this.store = queue.storeForCycle(this.cycle, this.epoc);
            this.index = this.store.lastIndex();

            final MappedBytes mappedFile = store.mappedBytes();
            if (LOG.isDebugEnabled())
<<<<<<< HEAD
                LOG.debug("appender file=" + mappedFile.mappedFile().file().getAbsolutePath());
            this.writeContext = mappedFile;
        }

        public static void main(String[] args) {
            System.out.println("" + (101 / 10));
=======
                LOG.debug("appender file=" + mappedFile.file().getAbsolutePath());
            this.writeContext = new MappedBytes(mappedFile);


>>>>>>> a36dc136
        }

        @Override
        public long writeDocument(@NotNull WriteMarshallable writer) throws IOException {
            final long subindex = index = store().append(this.writeContext, writer);
            return ChronicleQueue.index(cycle(), subindex);
        }

        @Override
        public long writeBytes(@NotNull WriteBytesMarshallable marshallable) throws IOException {
            index = store().append(this.writeContext, marshallable);
            return ChronicleQueue.index(cycle, index);
        }

        @Override
        public long writeBytes(@NotNull Bytes bytes) throws IOException {
            index = store().append(this.writeContext, bytes);
            return ChronicleQueue.index(cycle(), index);
        }

        @Override
        public long index() {
            if (this.index == -1) {
                throw new IllegalStateException();
            }

            return ChronicleQueue.index(cycle(), index);
        }

        @Override
        public long cycle() {
            return this.store.cycle();
        }

        @Override
        public ChronicleQueue queue() {
            return this.queue;
        }

        @ForceInline
        private WireStore store() throws IOException {
            if (this.cycle != queue.cycle()) {
                long nextCycle = queue.cycle();
                if (this.store != null) {
                    this.store.appendRollMeta(this.writeContext, nextCycle);
                    this.queue.release(this.store);
                }

                this.cycle = nextCycle;
                this.store = queue.storeForCycle(this.cycle, epoc);
                //this.store.acquireBytesAtWritePositionForWrite(this.writeContext.bytes);
            }

            return this.store;
        }

    }

    // *************************************************************************
    //
    // TAILERS
    //
    // *************************************************************************

    /**
     * Tailer
     */
    public static class StoreTailer implements ExcerptTailer {
        private final AbstractChronicleQueue queue;
        private MappedBytes readContext;

        private long cycle;
        private long epoc;
        private long index;
        private WireStore store;

        //TODO: refactor
        private boolean toStart;

        public StoreTailer(@NotNull AbstractChronicleQueue queue) throws IOException {
            this.queue = queue;
            this.cycle = -1;

            toStart();

            //  this.store = this.cycle > 0 ? queue.storeForCycle(this.cycle) : null;
            //  this.index = this.cycle > 0 ? this.store.lastIndex() : -1;

            //  ;

        }

        @Override
        public boolean readDocument(@NotNull ReadMarshallable reader) throws IOException {
            if (this.store == null) {
                long lastCycle = this.toStart ? queue.firstCycle() : queue.lastCycle();
                if (lastCycle == -1) {
                    return false;
                }

                //TODO: what should be done at the beginning ? toEnd/toStart
                cycle(lastCycle);
                //     context(store::acquireBytesAtReadPositionForRead);
            }

            long position = store.read(readContext, reader);
            if (position > 0) {
                this.index++;

                return true;
            } else if (position < 0) {
                // roll detected, move to next cycle;
                cycle(Math.abs(position));
                //context(store::acquireBytesAtReadPositionForRead);

                // try to read from new cycle
                return readDocument(reader);
            }

            return false;
        }

        @Override
        public boolean readBytes(@NotNull ReadBytesMarshallable marshallable) throws IOException {
            if (this.store == null) {
                long lastCycle = this.toStart ? queue.firstCycle() : queue.lastCycle();
                if (lastCycle == -1) {
                    return false;
                }

                //TODO: what should be done at the beginning ? toEnd/toStart
                cycle(lastCycle);
                //      context(store::acquireBytesAtReadPositionForRead);
            }

            long position = store.read(readContext, marshallable);
            if (position > 0) {
                this.index++;

                return true;
            } else if (position < 0) {
                // roll detected, move to next cycle;
                cycle(Math.abs(position));
                //  context(store::acquireBytesAtReadPositionForRead);

                // try to read from new cycle
                return readBytes(marshallable);
            }

            return false;
        }

        /**
         * @return provides an index that includes the cycle number
         */
        @Override
        public long index() {
            //TODO: should we raise an exception ?
            if (this.store == null) {
                throw new IllegalArgumentException("This tailer is not bound to any cycle");
            }

            return ChronicleQueue.index(this.cycle, this.index);
        }


        @Override
        public boolean index(long fullIndex) throws IOException {

            if (LOG.isDebugEnabled()) {
                LOG.debug(SingleChronicleQueueStore.IndexOffset.toBinaryString
                        (fullIndex));
                LOG.debug(SingleChronicleQueueStore.IndexOffset.toScale());
            }

            final long nextCycle = ChronicleQueue.cycle(fullIndex);
            if (nextCycle != queue.lastCycle())
                cycle(nextCycle);

            long index = ChronicleQueue.subIndex(fullIndex);

            if (this.store.moveToIndex(readContext, index)) {
                this.index = index - 1;
                return true;
            }

            return false;
        }


        @NotNull
        @Override
        public ExcerptTailer toStart() throws IOException {
            long firstCycle = queue.firstCycle();
            if (firstCycle > 0) {
                cycle(firstCycle);
                this.toStart = true;
            } else {
                this.toStart = false;
            }

            this.index = -1;

            return this;
        }

        @NotNull
        @Override
        public ExcerptTailer toEnd() throws IOException {
            long cycle = queue.lastCycle();
            if (cycle > 0) {
                cycle(cycle);
            }

            this.toStart = false;

            return this;
        }

        @Override
        public ChronicleQueue queue() {
            return this.queue;
        }

        private StoreTailer cycle(long cycle) throws IOException {
            if (this.cycle != cycle) {
                if (null != this.store) {
                    this.queue.release(this.store);
                }
                this.cycle = cycle;
                this.index = -1;
                this.store = this.queue.storeForCycle(this.cycle, this.epoc);
                this.readContext = store.mappedBytes();

                if (LOG.isDebugEnabled())
                    LOG.debug("tailer=" + readContext.mappedFile().file().getAbsolutePath());

            }

            return this;
        }

        private StoreTailer context(@NotNull ThrowingAcceptor<Bytes, IOException> acceptor)
                throws IOException {
            acceptor.accept(readContext);
            return this;
        }
    }
}<|MERGE_RESOLUTION|>--- conflicted
+++ resolved
@@ -179,19 +179,8 @@
 
             final MappedBytes mappedFile = store.mappedBytes();
             if (LOG.isDebugEnabled())
-<<<<<<< HEAD
-                LOG.debug("appender file=" + mappedFile.mappedFile().file().getAbsolutePath());
-            this.writeContext = mappedFile;
-        }
-
-        public static void main(String[] args) {
-            System.out.println("" + (101 / 10));
-=======
                 LOG.debug("appender file=" + mappedFile.file().getAbsolutePath());
             this.writeContext = new MappedBytes(mappedFile);
-
-
->>>>>>> a36dc136
         }
 
         @Override
