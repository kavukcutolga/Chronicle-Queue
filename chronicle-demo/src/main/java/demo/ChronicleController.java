/*
 * Copyright 2014 Higher Frequency Trading
 *
 * http://www.higherfrequencytrading.com
 *
 * Licensed under the Apache License, Version 2.0 (the "License");
 * you may not use this file except in compliance with the License.
 * You may obtain a copy of the License at
 *
 * http://www.apache.org/licenses/LICENSE-2.0
 *
 * Unless required by applicable law or agreed to in writing, software
 * distributed under the License is distributed on an "AS IS" BASIS,
 * WITHOUT WARRANTIES OR CONDITIONS OF ANY KIND, either express or implied.
 * See the License for the specific language governing permissions and
 * limitations under the License.
 */

package demo;

import net.openhft.chronicle.*;
import net.openhft.chronicle.tcp.ChronicleSink;
import net.openhft.chronicle.tcp.ChronicleSource;

import java.io.File;
import java.io.IOException;
import java.net.InetSocketAddress;
import java.nio.file.*;
import java.util.ArrayList;
import java.util.List;
import java.util.concurrent.atomic.AtomicLong;

/**
 * Created by daniel on 19/06/2014.
 */
public class ChronicleController {
<<<<<<< HEAD
    private Chronicle chronicle;
    private ExcerptTailer tailer;
    private ExcerptTailer tcpTailer;
=======
    private VanillaChronicle chronicle;
>>>>>>> 10f9dd2e
    private ChronicleUpdatable updatable;
    private WriterThread writerThread1, writerThread2;
    private ReaderThread readerThread;
    private TCPReaderThread tcpReaderThread;
    private String BASE_PATH;
    private String BASE_PATH_SINK;
    private TimerThread timerThread;

    public ChronicleController(ChronicleUpdatable updatable, File demo_path) throws IOException {
        BASE_PATH = demo_path + "/source";
        BASE_PATH_SINK = demo_path + "/sink";
        this.updatable = updatable;
    }

    public void start(String srate) throws IOException {
        VanillaChronicleConfig config = new VanillaChronicleConfig();
        config.indexBlockSize(32 << 20);
        config.dataBlockSize(128 << 20);
        chronicle = new VanillaChronicle(BASE_PATH, config);

        int rate = srate.equals("MAX") ? Integer.MAX_VALUE : Integer.valueOf(srate.trim().replace(",", ""));
        writerThread1 = new WriterThread("EURUSD", updatable.count1(), rate/2);
        writerThread1.start();
        writerThread2 = new WriterThread("USDCHF", updatable.count2(), rate/2);
        writerThread2.start();
        readerThread = new ReaderThread();
        readerThread.start();
        tcpReaderThread = new TCPReaderThread();
        tcpReaderThread.start();
        timerThread = new TimerThread();
        timerThread.start();
<<<<<<< HEAD
    }

    public void reset() {

        try {
            InetSocketAddress address = new InetSocketAddress("localhost", 10123);

            chronicle = ChronicleQueueBuilder.vanilla(BASE_PATH)
                .indexBlockSize(32 << 20)
                .dataBlockSize(128 << 20)
                .build();

            Chronicle source = ChronicleQueueBuilder.source(chronicle)
                    .bindAddress(address)
                    .build();
            Chronicle sink = ChronicleQueueBuilder.vanilla(BASE_PATH_SINK)
                    .sink()
                    .connectAddress(address)
                    .build();

            chronicle.clear();
            sink.clear();

            tailer = chronicle.createTailer();
            tcpTailer = sink.createTailer();
        } catch (IOException e) {
            e.printStackTrace();
        }

        updateFileNames();
    }

    public void start(String srate) {
        if (chronicle == null) reset();
        int rate = srate.equals("MAX") ? Integer.MAX_VALUE : Integer.valueOf(srate.trim().replace(",", ""));
        writerThread1.setRate(rate / 2);
=======
>>>>>>> 10f9dd2e
        writerThread1.go();
        writerThread2.go();
        readerThread.go();
        tcpReaderThread.go();
        timerThread.go();
    }

    public void stop() {
        writerThread1.exit();
        writerThread2.exit();
        readerThread.exit();
        tcpReaderThread.exit();
        timerThread.exit();
        chronicle.clear();
        chronicle.close();
    }

    private List<String> getFileNames(List<String> fileNames, Path dir) {
        try {
            DirectoryStream<Path> stream = null;
            try {
                stream = Files.newDirectoryStream(dir);
            } catch (NoSuchFileException nsfe) {
                return fileNames;
            }

            for (Path path : stream) {
                if (path.toFile().isDirectory()) getFileNames(fileNames, path);
                else {
                    fileNames.add(path.toAbsolutePath().toString());
                }
            }
            stream.close();
        } catch (IOException e) {
            e.printStackTrace();
        }
        return fileNames;
    }

    private class WriterThread extends ControlledThread{
        private static final int BATCH = 16;
        public static final int ELASTICITY = 1000000;
        private final AtomicLong count;
        private final ExcerptAppender appender;
        private int rate;
        private Price price = null;
        private long startTime = 0;

        public WriterThread(String symbol, AtomicLong count, int rate) throws IOException {
            this.rate = rate;
            this.count = count;
            appender = chronicle.createAppender();
            price = new Price(symbol, 1.1234, 2000000, 1.1244, 3000000, true);
        }
        @Override
        public void loop(){
            if(startTime== 0)startTime = System.currentTimeMillis();

            long countWritten = count.get();
            for (int i = 0; i < BATCH; i++) {
                double v = ((countWritten + i) & 31) / 1e4;
                price.askPrice = 1.1234 + v;
                price.bidPrice = 1.1244 + v;
                writeMessage(price);
            }
            countWritten = count.addAndGet(BATCH);

            // give the replication a break.
            long diff = countWritten * 2 - updatable.tcpMessageRead().get();
            if (diff > ELASTICITY) {
                pause(diff - ELASTICITY);
            }

            if (rate == Integer.MAX_VALUE) return;

            long now = System.currentTimeMillis();

            long runtime = now - startTime;
            long targetCount = runtime * rate / 990;
            if (countWritten > targetCount) {
                pause(countWritten - targetCount - 100);
            }
        }

        private void pause(long overrun) {
            if (overrun > 0)
                sleepnx(5);
            else
                Thread.yield();
        }

        private void writeMessage(Price price) {
            appender.startExcerpt(128);
            price.writeMarshallable(appender);
            appender.finish();
        }

        @Override
        public void cleanup() {
            appender.close();
        }
    }

    private class ReaderThread extends ControlledThread {
        private ExcerptTailer tailer = null;

        public ReaderThread() throws IOException{
            tailer = chronicle.createTailer();
        }

        @Override
        public void loop() {
            if (tailer.nextIndex()) {
                updatable.incrMessageRead();
            }
        }

        @Override
        public void cleanup() {
            tailer.close();
        }
    }

    private class TCPReaderThread extends ControlledThread {
        private Price p = new Price();
        private ExcerptTailer tcpTailer = null;
        private ChronicleSink sink = null;
        private ChronicleSource source = null;

        public TCPReaderThread() throws IOException{
            source = new ChronicleSource(chronicle, 0);
            sink = new ChronicleSink(new VanillaChronicle(BASE_PATH_SINK), "localhost", source.getLocalPort());
            tcpTailer = sink.createTailer();
        }

        @Override
        public void loop() {
            if (tcpTailer.nextIndex()) {
                p.readMarshallable(tcpTailer);
                updatable.incrTcpMessageRead();
            }
        }

        @Override
        public void cleanup() {
            tcpTailer.close();
            sink.clear();
            source.clear();
            sink.close();
            source.close();
        }
    }

    private class TimerThread extends ControlledThread {
        private int count = 0;
        Path dir = FileSystems.getDefault().getPath(BASE_PATH);

        @Override
        public void loop() {
            long startTime = System.currentTimeMillis();
            sleepnx(100);

            if (count % 50 == 0) {
                count = 0;
                updatable.setFileNames(getFileNames(new ArrayList<String>(), dir));
            }
            count++;
            updatable.addTimeMillis(System.currentTimeMillis() - startTime);
        }

        @Override
        public void cleanup() {

        }
    }
}<|MERGE_RESOLUTION|>--- conflicted
+++ resolved
@@ -18,13 +18,15 @@
 
 package demo;
 
-import net.openhft.chronicle.*;
+import net.openhft.chronicle.ChronicleQueueBuilder;
+import net.openhft.chronicle.ExcerptAppender;
+import net.openhft.chronicle.ExcerptTailer;
+import net.openhft.chronicle.Chronicle;
 import net.openhft.chronicle.tcp.ChronicleSink;
 import net.openhft.chronicle.tcp.ChronicleSource;
 
 import java.io.File;
 import java.io.IOException;
-import java.net.InetSocketAddress;
 import java.nio.file.*;
 import java.util.ArrayList;
 import java.util.List;
@@ -34,13 +36,7 @@
  * Created by daniel on 19/06/2014.
  */
 public class ChronicleController {
-<<<<<<< HEAD
     private Chronicle chronicle;
-    private ExcerptTailer tailer;
-    private ExcerptTailer tcpTailer;
-=======
-    private VanillaChronicle chronicle;
->>>>>>> 10f9dd2e
     private ChronicleUpdatable updatable;
     private WriterThread writerThread1, writerThread2;
     private ReaderThread readerThread;
@@ -56,10 +52,10 @@
     }
 
     public void start(String srate) throws IOException {
-        VanillaChronicleConfig config = new VanillaChronicleConfig();
-        config.indexBlockSize(32 << 20);
-        config.dataBlockSize(128 << 20);
-        chronicle = new VanillaChronicle(BASE_PATH, config);
+        chronicle = ChronicleQueueBuilder.vanilla(BASE_PATH)
+            .indexBlockSize(32 << 20)
+            .dataBlockSize(128 << 20)
+            .build();
 
         int rate = srate.equals("MAX") ? Integer.MAX_VALUE : Integer.valueOf(srate.trim().replace(",", ""));
         writerThread1 = new WriterThread("EURUSD", updatable.count1(), rate/2);
@@ -72,45 +68,6 @@
         tcpReaderThread.start();
         timerThread = new TimerThread();
         timerThread.start();
-<<<<<<< HEAD
-    }
-
-    public void reset() {
-
-        try {
-            InetSocketAddress address = new InetSocketAddress("localhost", 10123);
-
-            chronicle = ChronicleQueueBuilder.vanilla(BASE_PATH)
-                .indexBlockSize(32 << 20)
-                .dataBlockSize(128 << 20)
-                .build();
-
-            Chronicle source = ChronicleQueueBuilder.source(chronicle)
-                    .bindAddress(address)
-                    .build();
-            Chronicle sink = ChronicleQueueBuilder.vanilla(BASE_PATH_SINK)
-                    .sink()
-                    .connectAddress(address)
-                    .build();
-
-            chronicle.clear();
-            sink.clear();
-
-            tailer = chronicle.createTailer();
-            tcpTailer = sink.createTailer();
-        } catch (IOException e) {
-            e.printStackTrace();
-        }
-
-        updateFileNames();
-    }
-
-    public void start(String srate) {
-        if (chronicle == null) reset();
-        int rate = srate.equals("MAX") ? Integer.MAX_VALUE : Integer.valueOf(srate.trim().replace(",", ""));
-        writerThread1.setRate(rate / 2);
-=======
->>>>>>> 10f9dd2e
         writerThread1.go();
         writerThread2.go();
         readerThread.go();
@@ -125,7 +82,12 @@
         tcpReaderThread.exit();
         timerThread.exit();
         chronicle.clear();
-        chronicle.close();
+
+        try {
+            chronicle.close();
+        } catch(IOException e) {
+            e.printStackTrace();
+        }
     }
 
     private List<String> getFileNames(List<String> fileNames, Path dir) {
@@ -237,12 +199,12 @@
     private class TCPReaderThread extends ControlledThread {
         private Price p = new Price();
         private ExcerptTailer tcpTailer = null;
-        private ChronicleSink sink = null;
-        private ChronicleSource source = null;
+        private Chronicle sink = null;
+        private Chronicle source = null;
 
         public TCPReaderThread() throws IOException{
-            source = new ChronicleSource(chronicle, 0);
-            sink = new ChronicleSink(new VanillaChronicle(BASE_PATH_SINK), "localhost", source.getLocalPort());
+            source = ChronicleQueueBuilder.source(chronicle).bindAddress("localhost", 10987).build();
+            sink = ChronicleQueueBuilder.vanilla(BASE_PATH_SINK).sink().connectAddress("localhost", 10987).build();
             tcpTailer = sink.createTailer();
         }
 
@@ -259,8 +221,13 @@
             tcpTailer.close();
             sink.clear();
             source.clear();
-            sink.close();
-            source.close();
+
+            try {
+                sink.close();
+                source.close();
+            } catch(IOException e) {
+                e.printStackTrace();
+            }
         }
     }
 
